--- conflicted
+++ resolved
@@ -44,23 +44,9 @@
           ))}
         </nav>
 
-        <div className="flex items-center space-x-4">
-<<<<<<< HEAD
-          <Button className="bg-[#003459] hover:bg-[#003459]/90">
-            Join the community
-=======
-          <div className="flex items-center rounded-md bg-white px-3">
-            <SearchIcon className="text-muted-foreground size-5" />
-            <Input
-              className="placeholder:text-muted-foreground/50 border-none bg-transparent shadow-none ring-0 focus-visible:border-0 focus-visible:ring-0"
-              placeholder="Search something here!"
-            />
-          </div>
-          <Button className="bg-[#003459] hover:bg-[#003459]/90" asChild>
-            <Link to="/login">Join the community</Link>
->>>>>>> 6e6097b5
-          </Button>
-        </div>
+        <Button className="bg-[#003459] hover:bg-[#003459]/90" asChild>
+          <Link to="/login">Join the community</Link>
+        </Button>
       </div>
     </header>
   );
