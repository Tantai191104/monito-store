--- conflicted
+++ resolved
@@ -1,13 +1,6 @@
 import type { ColumnDef } from '@tanstack/react-table';
-import {
-  ArrowUpDown,
-  MoreHorizontal,
-  Eye,
-  Edit,
-  Package,
-} from 'lucide-react';
+import { ArrowUpDown, MoreHorizontal, Eye, Edit, Package } from 'lucide-react';
 import { useState } from 'react';
-import OrderDetailModal from './OrderDetailModal';
 
 import { Button } from '@/components/ui/button';
 import { Checkbox } from '@/components/ui/checkbox';
@@ -32,7 +25,13 @@
 import { Badge } from '@/components/ui/badge';
 import type { Order } from '@/types/order';
 import { useUpdateOrderStatus } from '@/hooks/useOrders';
-import { Select, SelectContent, SelectItem, SelectTrigger, SelectValue } from '@/components/ui/select';
+import {
+  Select,
+  SelectContent,
+  SelectItem,
+  SelectTrigger,
+  SelectValue,
+} from '@/components/ui/select';
 import { toast } from 'sonner';
 import { useNavigate } from 'react-router-dom';
 
@@ -57,7 +56,7 @@
   const [isConfirmOpen, setIsConfirmOpen] = useState(false);
   const [newStatus, setNewStatus] = useState<Order['status'] | null>(null);
   const mutation = useUpdateOrderStatus();
-  
+
   const statusOptions = [
     { value: 'pending', label: 'Pending' },
     { value: 'processing', label: 'Processing' },
@@ -69,14 +68,14 @@
 
   const handleStatusChange = (value: string) => {
     if (value === order.status) return; // No change needed
-    
+
     setNewStatus(value as Order['status']);
     setIsConfirmOpen(true);
   };
 
   const confirmStatusChange = () => {
     if (!newStatus) return;
-    
+
     mutation.mutate(
       { id: order._id, status: newStatus },
       {
@@ -89,8 +88,8 @@
           toast.error('Failed to update order status');
           setIsConfirmOpen(false);
           setNewStatus(null);
-        }
-      }
+        },
+      },
     );
   };
 
@@ -110,8 +109,12 @@
           <SelectValue placeholder="Status" />
         </SelectTrigger>
         <SelectContent>
-          {statusOptions.map(opt => (
-            <SelectItem key={opt.value} value={opt.value} className="capitalize">
+          {statusOptions.map((opt) => (
+            <SelectItem
+              key={opt.value}
+              value={opt.value}
+              className="capitalize"
+            >
               {opt.label}
             </SelectItem>
           ))}
@@ -124,8 +127,8 @@
             <AlertDialogTitle>Confirm Status Change</AlertDialogTitle>
             <AlertDialogDescription>
               Are you sure you want to change the order status from{' '}
-              <span className="font-semibold capitalize">{order.status}</span> to{' '}
-              <span className="font-semibold capitalize">{newStatus}</span>?
+              <span className="font-semibold capitalize">{order.status}</span>{' '}
+              to <span className="font-semibold capitalize">{newStatus}</span>?
               <br />
               <br />
               <span className="text-sm text-gray-600">
@@ -137,7 +140,7 @@
             <AlertDialogCancel onClick={cancelStatusChange}>
               Cancel
             </AlertDialogCancel>
-            <AlertDialogAction 
+            <AlertDialogAction
               onClick={confirmStatusChange}
               disabled={mutation.isPending}
               className="bg-blue-600 hover:bg-blue-700"
@@ -170,7 +173,10 @@
           Copy order number
         </DropdownMenuItem>
         <DropdownMenuSeparator />
-        <DropdownMenuItem className="flex items-center" onClick={() => navigate(`/staff/orders/${order._id}`)}>
+        <DropdownMenuItem
+          className="flex items-center"
+          onClick={() => navigate(`/staff/orders/${order._id}`)}
+        >
           <Eye className="h-4 w-4" />
           View details
         </DropdownMenuItem>
@@ -236,7 +242,9 @@
       const customer = row.getValue('customer') as Order['customer'] | null;
       if (!customer) {
         return (
-          <div className="max-w-[200px] text-gray-400 italic">No customer info</div>
+          <div className="max-w-[200px] text-gray-400 italic">
+            No customer info
+          </div>
         );
       }
       return (
@@ -409,55 +417,7 @@
     header: 'Actions',
     cell: ({ row }) => {
       const order = row.original;
-<<<<<<< HEAD
       return <OrderActionsCell order={order} />;
-=======
-      const [detailModalOpen, setDetailModalOpen] = useState(false);
-
-      return (
-        <>
-          <DropdownMenu>
-            <DropdownMenuTrigger asChild>
-              <Button variant="ghost" className="h-8 w-8 p-0">
-                <span className="sr-only">Open menu</span>
-                <MoreHorizontal className="h-4 w-4" />
-              </Button>
-            </DropdownMenuTrigger>
-            <DropdownMenuContent align="end">
-              <DropdownMenuLabel>Actions</DropdownMenuLabel>
-              <DropdownMenuItem
-                onClick={() => navigator.clipboard.writeText(order.orderNumber)}
-              >
-                Copy order number
-              </DropdownMenuItem>
-              <DropdownMenuSeparator />
-              <DropdownMenuItem 
-                className="flex items-center"
-                onClick={() => setDetailModalOpen(true)}
-              >
-                <Eye className="h-4 w-4 mr-2" />
-                View details
-              </DropdownMenuItem>
-              <DropdownMenuItem className="flex items-center">
-                <Edit className="h-4 w-4 mr-2" />
-                Edit order
-              </DropdownMenuItem>
-              <DropdownMenuSeparator />
-              <DropdownMenuItem className="flex items-center">
-                <Package className="h-4 w-4 mr-2" />
-                Update status
-              </DropdownMenuItem>
-            </DropdownMenuContent>
-          </DropdownMenu>
-          
-          <OrderDetailModal
-            order={order}
-            open={detailModalOpen}
-            onOpenChange={setDetailModalOpen}
-          />
-        </>
-      );
->>>>>>> 3f75aafe
     },
   },
 ];