--- conflicted
+++ resolved
@@ -31,25 +31,71 @@
       next(error);
     }
   },
-
-<<<<<<< HEAD
   async getUserSummary(
-=======
-  async updateProfile(
->>>>>>> c6bab2e7
     req: Request,
     res: Response,
     next: NextFunction,
   ): Promise<void> {
     try {
-<<<<<<< HEAD
       const summary = await userService.getSummary();
 
       res.status(STATUS_CODE.OK).json({
         success: true,
-        message: "User summary fetched successfully",
+        message: 'User summary fetched successfully',
         data: summary,
-=======
+      });
+    } catch (error) {
+      next(error);
+    }
+  },
+  async getAllUsers(
+    req: Request,
+    res: Response,
+    next: NextFunction,
+  ): Promise<void> {
+    try {
+      const data = await userService.getAllUsers();
+
+      res.status(STATUS_CODE.OK).json({
+        success: true,
+        message: 'All users fetched successfully',
+        data,
+        // meta có thể thêm sau nếu cần phân trang
+      });
+    } catch (error) {
+      next(error);
+    }
+  },
+  async updateUserStatus(
+    req: Request,
+    res: Response,
+    next: NextFunction,
+  ): Promise<void> {
+    try {
+      const { userId } = req.params;
+      const { isActive } = req.body;
+
+      if (typeof isActive !== 'boolean') {
+        throw new BadRequestException('isActive must be a boolean');
+      }
+
+      const updatedUser = await userService.updateUserStatus(userId, isActive);
+
+      res.status(STATUS_CODE.OK).json({
+        success: true,
+        message: 'User status updated successfully',
+        data: updatedUser,
+      });
+    } catch (error) {
+      next(error);
+    }
+  },
+  async updateProfile(
+    req: Request,
+    res: Response,
+    next: NextFunction,
+  ): Promise<void> {
+    try {
       const userId = req.userId!;
       const user = await userService.getCurrentUser(userId);
       const { name, email, phone, department, position } = req.body;
@@ -62,52 +108,11 @@
       res.status(STATUS_CODE.OK).json({
         message: 'Profile updated successfully',
         data: { user: updatedUser },
->>>>>>> c6bab2e7
       });
     } catch (error) {
       next(error);
     }
   },
-<<<<<<< HEAD
-  async getAllUsers(
-    req: Request,
-    res: Response,
-    next: NextFunction
-  ): Promise<void> {
-    try {
-      const data = await userService.getAllUsers();
-
-      res.status(STATUS_CODE.OK).json({
-        success: true,
-        message: "All users fetched successfully",
-        data,
-        // meta có thể thêm sau nếu cần phân trang
-      });
-    } catch (error) {
-      next(error);
-    }
-  },
-  async updateUserStatus(
-    req: Request,
-    res: Response,
-    next: NextFunction
-  ): Promise<void> {
-    try {
-      const { userId } = req.params;
-      const { isActive } = req.body;
-
-      if (typeof isActive !== "boolean") {
-        throw new BadRequestException("isActive must be a boolean");
-      }
-
-      const updatedUser = await userService.updateUserStatus(userId, isActive);
-
-      res.status(STATUS_CODE.OK).json({
-        success: true,
-        message: "User status updated successfully",
-        data: updatedUser,
-=======
-
   async changePassword(
     req: Request,
     res: Response,
@@ -119,14 +124,9 @@
       await userService.changePassword(userId, currentPassword, newPassword);
       res.status(STATUS_CODE.OK).json({
         message: 'Password changed successfully',
->>>>>>> c6bab2e7
       });
     } catch (error) {
       next(error);
     }
-<<<<<<< HEAD
-  }
-=======
   },
->>>>>>> c6bab2e7
 };