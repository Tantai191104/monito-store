--- conflicted
+++ resolved
@@ -152,11 +152,7 @@
     if (petsUsingColor > 0) {
       throw new BadRequestException(
         `Cannot delete color "${color.name}" because it is being used by ${petsUsingColor} pet(s). Please reassign or delete these pets first.`,
-<<<<<<< HEAD
-        'COLOR_IN_USE' as any,
-=======
         ERROR_CODE_ENUM.COLOR_IN_USE,
->>>>>>> 1ce46e2d
       );
     }
 
