--- conflicted
+++ resolved
@@ -40,26 +40,15 @@
     material: z.string().trim().optional(),
     color: z.string().trim().optional(),
     ageGroup: z.string().trim().optional(),
-<<<<<<< HEAD
-    petType: z.array(z.string()).optional(),
-    ingredients: z.array(z.string()).optional(),
-=======
     petType: z.array(z.string()).default([]),
     ingredients: z.array(z.string()).default([]),
->>>>>>> d9a1558c
   }),
   stock: z
     .number()
     .min(0, 'Stock cannot be negative'),
-<<<<<<< HEAD
-  tags: z.array(z.string()).optional(),
-  gifts: z.array(z.string()).optional(),
-  isActive: z.boolean(),
-=======
   tags: z.array(z.string()).default([]),
   gifts: z.array(z.string()).default([]),
   isActive: z.boolean().default(true),
->>>>>>> d9a1558c
 });
 
 export const updateProductSchema = createProductSchema.partial();
