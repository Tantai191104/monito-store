export type Product = {
  _id: string;
  name: string;
  category: 'Food' | 'Toy' | 'Accessory' | 'Healthcare' | 'Grooming' | 'Other';
  subcategory?: string;
  brand: string;
  price: number;
  originalPrice?: number;
  discount?: number;
  description: string;
  images: string[];
  specifications: {
    weight?: string;
    size?: string;
    material?: string;
    color?: string;
    ageGroup?: string;
    petType?: string[];
    ingredients?: string[];
  };
  stock: number;
  isInStock: boolean;
  tags?: string[];
  gifts?: string[];
  rating: number;
  reviewCount: number;
  isActive: boolean;
  createdBy: string;
  createdAt: Date;
  updatedAt: Date;
};

export type CreateProductPayload = Omit<
  Product,
<<<<<<< HEAD
  | '_id'
  | 'createdAt'
  | 'updatedAt'
  | 'isInStock'
  | 'discount'
  | 'createdBy'
  | 'rating'
  | 'reviewCount'
=======
  '_id' | 'createdAt' | 'updatedAt' | 'isInStock' | 'discount' | 'createdBy' | 'rating' | 'reviewCount'
>>>>>>> d9a1558c
>;

export type UpdateProductPayload = Partial<CreateProductPayload>;

export type ProductFilters = {
  category?: string;
  brand?: string;
  minPrice?: number;
  maxPrice?: number;
  petType?: string;
  inStock?: boolean;
  isActive?: boolean;
  page?: number;
  limit?: number;
  sortBy?: 'name' | 'price' | 'rating' | 'createdAt';
  sortOrder?: 'asc' | 'desc';
};<|MERGE_RESOLUTION|>--- conflicted
+++ resolved
@@ -32,18 +32,8 @@
 
 export type CreateProductPayload = Omit<
   Product,
-<<<<<<< HEAD
-  | '_id'
-  | 'createdAt'
-  | 'updatedAt'
-  | 'isInStock'
-  | 'discount'
-  | 'createdBy'
-  | 'rating'
-  | 'reviewCount'
-=======
+
   '_id' | 'createdAt' | 'updatedAt' | 'isInStock' | 'discount' | 'createdBy' | 'rating' | 'reviewCount'
->>>>>>> d9a1558c
 >;
 
 export type UpdateProductPayload = Partial<CreateProductPayload>;
